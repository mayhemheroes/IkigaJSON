// swift-tools-version:5.2
// The swift-tools-version declares the minimum version of Swift required to build this package.

import PackageDescription

let package = Package(
    name: "IkigaJSON",
    platforms: [
        .iOS(.v10),
        .macOS(.v10_12),
    ],
    products: [
        // Products define the executables and libraries produced by a package, and make them visible to other packages.
        .library(
            name: "IkigaJSON",
            targets: ["IkigaJSON"]),
    ],
    dependencies: [
        // Dependencies declare other packages that this package depends on.
        .package(url: "https://github.com/apple/swift-nio.git", from: "2.0.0"),
    ],
    targets: [
        // Targets are the basic building blocks of a package. A target can define a module or a test suite.
        // Targets can depend on other targets in this package, and on products in packages which this package depends on.
        .target(
            name: "IkigaJSON",
<<<<<<< HEAD
            dependencies: [.product(name: "NIO", package: "swift-nio")]),
=======
            dependencies: [
                .product(name: "NIO", package: "swift-nio")
            ]),
>>>>>>> 156b94e1
        .testTarget(
            name: "IkigaJSONTests",
            dependencies: [.target(name: "IkigaJSON")]),
    ]
)<|MERGE_RESOLUTION|>--- conflicted
+++ resolved
@@ -24,13 +24,7 @@
         // Targets can depend on other targets in this package, and on products in packages which this package depends on.
         .target(
             name: "IkigaJSON",
-<<<<<<< HEAD
             dependencies: [.product(name: "NIO", package: "swift-nio")]),
-=======
-            dependencies: [
-                .product(name: "NIO", package: "swift-nio")
-            ]),
->>>>>>> 156b94e1
         .testTarget(
             name: "IkigaJSONTests",
             dependencies: [.target(name: "IkigaJSON")]),
